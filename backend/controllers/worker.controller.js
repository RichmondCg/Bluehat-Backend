const mongoose = require("mongoose");
const Joi = require("joi");
const Worker = require("../models/Worker");
const Credential = require("../models/Credential");
const SkillCategory = require("../models/SkillCategory");
const Review = require("../models/Review");
const { decryptAES128 } = require("../utils/encipher");
const logger = require("../utils/logger");

// ==================== JOI SCHEMAS ====================
const getWorkersSchema = Joi.object({
  page: Joi.number().integer().min(1).max(1000).default(1),
  limit: Joi.number().integer().min(1).max(50).default(12),
  skills: Joi.string().trim().optional(),
  status: Joi.string()
    .valid("available", "working", "not available", "all")
    .default("all"),
  city: Joi.string().trim().optional(),
  province: Joi.string().trim().optional(),
  sortBy: Joi.string()
    .valid("createdAt", "rating", "firstName", "lastName", "verifiedAt")
    .default("rating"),
  order: Joi.string().valid("asc", "desc").default("desc"),
  search: Joi.string().trim().min(2).max(100).optional(),
  includeUnverified: Joi.boolean().default(false), // Admin can see unverified
});

// ==================== HELPERS ====================
const sanitizeInput = (obj) => {
  if (typeof obj === "string") return obj.trim();
  if (Array.isArray(obj)) return obj.map(sanitizeInput);
  if (typeof obj === "object" && obj !== null) {
    const sanitized = {};
    for (const [key, value] of Object.entries(obj)) {
      sanitized[key] = sanitizeInput(value);
    }
    return sanitized;
  }
  return obj;
};

// ==================== CONTROLLERS ====================

// Get all ID-verified workers with pagination and filtering
const getAllWorkers = async (req, res) => {
  const startTime = Date.now();

  try {
    // Validate query parameters
    const { error, value } = getWorkersSchema.validate(req.query, {
      abortEarly: false,
      stripUnknown: true,
    });

    if (error) {
      logger.warn("Get workers validation failed", {
        errors: error.details,
        ip: req.ip,
        userAgent: req.get("User-Agent"),
      });

      return res.status(400).json({
        success: false,
        message: "Validation failed",
        code: "VALIDATION_ERROR",
        errors: error.details.map((detail) => ({
          field: detail.path.join("."),
          message: detail.message,
        })),
      });
    }

    const sanitizedQuery = sanitizeInput(value);
    const {
      page,
      limit,
      skills,
      status,
      city,
      province,
      sortBy,
      order,
      search,
      includeUnverified,
    } = sanitizedQuery;

    const skip = (page - 1) * limit;
    const sortOrder = order === "asc" ? 1 : -1;

    // Build aggregation pipeline
    // Build aggregation pipeline
    const pipeline = [
      // Join with credentials to get account verification status
      {
        $lookup: {
          from: "credentials",
          localField: "credentialId",
          foreignField: "_id",
          as: "credential",
        },
      },
      { $unwind: "$credential" },

      // ⭐ CRITICAL: Only show workers with approved ID verification
      {
        $match: {
          "credential.userType": "worker",
          "credential.isBlocked": { $ne: true },
<<<<<<< HEAD
          blocked: { $ne: true },
          verificationStatus: "approved",
=======
          "credential.isVerified": true, // Account verified
          blocked: { $ne: true }, // Worker not blocked
          // 🔥 MAIN FILTER: Only ID-verified workers
          ...(includeUnverified ? {} : { verificationStatus: "approved" }),
>>>>>>> c0e9da04
        },
      },

      // Join with skill categories
      {
        $lookup: {
          from: "skillcategories",
          localField: "skillsByCategory.skillCategoryId",
          foreignField: "_id",
          as: "skillsData",
        },
      },

<<<<<<< HEAD
      // Flatten skills into an array of names
=======
      // Join with ID verification documents
      {
        $lookup: {
          from: "idpictures",
          localField: "idPictureId",
          foreignField: "_id",
          as: "idPicture",
        },
      },
      {
        $lookup: {
          from: "selfies",
          localField: "selfiePictureId",
          foreignField: "_id",
          as: "selfie",
        },
      },

      // Add computed fields
>>>>>>> c0e9da04
      {
        $addFields: {
          skills: {
            $map: {
              input: "$skillsByCategory",
              as: "sbc",
              in: {
                skillCategoryId: "$$sbc.skillCategoryId",
                categoryName: {
                  $arrayElemAt: [
                    {
                      $map: {
                        input: {
                          $filter: {
                            input: "$skillsData",
                            cond: { $eq: ["$$this._id", "$$sbc.skillCategoryId"] }
                          }
                        },
                        as: "cat",
                        in: "$$cat.categoryName"
                      }
                    },
                    0
                  ]
                }
              }
            }
          },
          email: "$credential.email",
<<<<<<< HEAD
          isVerified: "$credential.isVerified",
=======
          isAccountVerified: "$credential.isVerified",
          skills: "$skillsData.name",
>>>>>>> c0e9da04
          averageRating: {
            $cond: {
              if: { $gt: ["$totalRatings", 0] },
              then: { $divide: ["$rating", "$totalRatings"] },
              else: 0,
            },
          },
<<<<<<< HEAD
        }
      }

=======
          isIdVerified: { $eq: ["$verificationStatus", "approved"] },
          hasCompleteDocuments: {
            $and: [
              { $ne: ["$idPictureId", null] },
              { $ne: ["$selfiePictureId", null] },
            ],
          },
        },
      },
>>>>>>> c0e9da04
    ];

    // Add search filter
    if (search) {
      pipeline.push({
        $match: {
          $or: [
            { email: { $regex: search, $options: "i" } },
            { biography: { $regex: search, $options: "i" } }, // allow search in bio
          ],
        },
      });
    }

    // Add status filter
    if (status !== "all") {
      pipeline.push({
        $match: { status },
      });
    }

    // Add skills filter
    if (skills) {
      const skillsArray = skills.split(",").map((s) => s.trim());
      pipeline.push({
        $match: {
          skills: { $in: skillsArray.map((skill) => new RegExp(skill, "i")) },
        },
      });
    }

<<<<<<< HEAD
    // Project only needed fields
=======
    // Project only needed fields for list view
>>>>>>> c0e9da04
    pipeline.push({
      $project: {
        credentialId: 1,
        firstName: 1,
        lastName: 1,
        suffixName: 1,
        sex: 1,
        address: 1,
        profilePicture: 1,
        biography: 1,
        skills: 1,
        status: 1,
        rating: 1,
        totalRatings: 1,
        averageRating: 1,
        email: 1,
        isAccountVerified: 1,
        isIdVerified: 1,
        verificationStatus: 1,
        hasCompleteDocuments: 1,
        idVerificationApprovedAt: 1,
        createdAt: 1,
<<<<<<< HEAD
        biography: 1, // keep biography in projection
=======
>>>>>>> c0e9da04
      },
    });


    // Get total count for pagination
    const totalCountPipeline = [...pipeline, { $count: "total" }];
    const totalCountResult = await Worker.aggregate(totalCountPipeline);
    const totalCount =
      totalCountResult.length > 0 ? totalCountResult[0].total : 0;

    // Add sorting, pagination
    const sortField =
      sortBy === "verifiedAt" ? "idVerificationApprovedAt" : sortBy;
    pipeline.push(
      { $sort: { [sortField]: sortOrder } },
      { $skip: skip },
      { $limit: limit }
    );

    // Execute aggregation
    const workers = await Worker.aggregate(pipeline);

    // Decrypt sensitive data and apply location filters
    const decryptedWorkers = [];
    let successfulDecryptions = 0;
    let failedDecryptions = 0;

    for (const worker of workers) {
      try {
        // Decrypt personal data
        if (worker.firstName)
          worker.firstName = decryptAES128(worker.firstName);
        if (worker.lastName) worker.lastName = decryptAES128(worker.lastName);
        if (worker.suffixName)
          worker.suffixName = decryptAES128(worker.suffixName);

        // Decrypt address
        if (worker.address) {
          if (worker.address.street)
            worker.address.street = decryptAES128(worker.address.street);
          if (worker.address.barangay)
            worker.address.barangay = decryptAES128(worker.address.barangay);
          if (worker.address.city)
            worker.address.city = decryptAES128(worker.address.city);
          if (worker.address.province)
            worker.address.province = decryptAES128(worker.address.province);
          if (worker.address.region)
            worker.address.region = decryptAES128(worker.address.region);
        }

        // Apply location filters after decryption
        let includeWorker = true;
        if (
          city &&
          worker.address?.city?.toLowerCase() !== city.toLowerCase()
        ) {
          includeWorker = false;
        }
        if (
          province &&
          worker.address?.province?.toLowerCase() !== province.toLowerCase()
        ) {
          includeWorker = false;
        }

        if (includeWorker) {

          // Decrypt skills category names
          if (worker.skills && worker.skills.length > 0) {
            worker.skills = worker.skills.map((s) => ({
              skillCategoryId: s.skillCategoryId,
         
              categoryName: s.categoryName || null,
            }));
          }

          // Format the worker data for list view
          const formattedWorker = {
            _id: worker._id,
            credentialId: worker.credentialId,
            profilePicture: worker.profilePicture,
            fullName: `${worker.firstName} ${worker.lastName}${worker.suffixName ? ` ${worker.suffixName}` : ""
              }`,
            firstName: worker.firstName,
            lastName: worker.lastName,
            suffixName: worker.suffixName,
            sex: worker.sex,
            location: `${worker.address?.city || "N/A"}, ${worker.address?.province || "N/A"
              }`,
            address: worker.address,
            skills: worker.skills || [],
            biography: worker.biography,
            status: worker.status,
            rating: worker.averageRating,
            totalRatings: worker.totalRatings,
            email: worker.email,
            isAccountVerified: worker.isAccountVerified,
            isIdVerified: worker.isIdVerified,
            verificationStatus: worker.verificationStatus,
            hasCompleteDocuments: worker.hasCompleteDocuments,
            verifiedAt: worker.idVerificationApprovedAt,
            createdAt: worker.createdAt,
            // 🏆 Badge for verified workers
            verificationBadge: worker.isIdVerified
              ? "✅ ID Verified"
              : "⏳ Pending",
          };

          decryptedWorkers.push(formattedWorker);
        }

        successfulDecryptions++;
      } catch (decryptError) {
        logger.error("Decryption error", {
          error: decryptError.message,
          workerId: worker._id,
        });
        failedDecryptions++;
      }
    }

    // Calculate pagination
    const totalPages = Math.ceil(totalCount / limit);
    const hasNextPage = page < totalPages;
    const hasPrevPage = page > 1;

    // Get enhanced statistics including verification status
    const statsAggregation = await Worker.aggregate([
      {
        $lookup: {
          from: "credentials",
          localField: "credentialId",
          foreignField: "_id",
          as: "credential",
        },
      },
      { $unwind: "$credential" },
      {
        $match: {
          "credential.userType": "worker",
          "credential.isBlocked": { $ne: true },
          "credential.isVerified": true,
          blocked: { $ne: true },
        },
      },
      {
        $group: {
          _id: null,
          total: { $sum: 1 },
          // Account verification stats
          accountVerified: {
            $sum: { $cond: [{ $eq: ["$credential.isVerified", true] }, 1, 0] },
          },
          // ID verification stats
          idVerified: {
            $sum: {
              $cond: [{ $eq: ["$verificationStatus", "approved"] }, 1, 0],
            },
          },
          pendingIdVerification: {
            $sum: {
              $cond: [{ $eq: ["$verificationStatus", "pending"] }, 1, 0],
            },
          },
          rejectedIdVerification: {
            $sum: {
              $cond: [
                {
                  $in: [
                    "$verificationStatus",
                    ["rejected", "requires_resubmission"],
                  ],
                },
                1,
                0,
              ],
            },
          },
          notSubmittedId: {
            $sum: {
              $cond: [{ $eq: ["$verificationStatus", "not_submitted"] }, 1, 0],
            },
          },
          // Work status stats (only for verified workers)
          available: {
            $sum: {
              $cond: [
                {
                  $and: [
                    { $eq: ["$status", "available"] },
                    { $eq: ["$verificationStatus", "approved"] },
                  ],
                },
                1,
                0,
              ],
            },
          },
          working: {
            $sum: {
              $cond: [
                {
                  $and: [
                    { $eq: ["$status", "working"] },
                    { $eq: ["$verificationStatus", "approved"] },
                  ],
                },
                1,
                0,
              ],
            },
          },
          notAvailable: {
            $sum: {
              $cond: [
                {
                  $and: [
                    { $eq: ["$status", "not available"] },
                    { $eq: ["$verificationStatus", "approved"] },
                  ],
                },
                1,
                0,
              ],
            },
          },
          // Average rating for verified workers only
          averageRating: {
            $avg: {
              $cond: [
                { $eq: ["$verificationStatus", "approved"] },
                { $divide: ["$rating", { $max: ["$totalRatings", 1] }] },
                null,
              ],
            },
          },
        },
      },
    ]);

    const statistics =
      statsAggregation.length > 0
        ? {
<<<<<<< HEAD
          total: statsAggregation[0].total,
          available: statsAggregation[0].available,
          working: statsAggregation[0].working,
          notAvailable: statsAggregation[0].notAvailable,
          averageRating: parseFloat(
            (statsAggregation[0].averageRating || 0).toFixed(2)
          ),
        }
        : {
          total: 0,
          available: 0,
          working: 0,
          notAvailable: 0,
          averageRating: 0,
        };
=======
            total: statsAggregation[0].total,
            verification: {
              accountVerified: statsAggregation[0].accountVerified,
              idVerified: statsAggregation[0].idVerified,
              pendingIdVerification: statsAggregation[0].pendingIdVerification,
              rejectedIdVerification:
                statsAggregation[0].rejectedIdVerification,
              notSubmittedId: statsAggregation[0].notSubmittedId,
              verificationRate:
                statsAggregation[0].total > 0
                  ? (
                      (statsAggregation[0].idVerified /
                        statsAggregation[0].total) *
                      100
                    ).toFixed(2) + "%"
                  : "0%",
            },
            workStatus: {
              available: statsAggregation[0].available,
              working: statsAggregation[0].working,
              notAvailable: statsAggregation[0].notAvailable,
            },
            averageRating: parseFloat(
              (statsAggregation[0].averageRating || 0).toFixed(2)
            ),
          }
        : {
            total: 0,
            verification: {
              accountVerified: 0,
              idVerified: 0,
              pendingIdVerification: 0,
              rejectedIdVerification: 0,
              notSubmittedId: 0,
              verificationRate: "0%",
            },
            workStatus: {
              available: 0,
              working: 0,
              notAvailable: 0,
            },
            averageRating: 0,
          };
>>>>>>> c0e9da04

    const processingTime = Date.now() - startTime;

    logger.info("ID-verified workers retrieved successfully", {
      page,
      limit,
      totalCount,
      workersReturned: decryptedWorkers.length,
      successfulDecryptions,
      failedDecryptions,
      filters: { skills, status, city, province, search },
      verificationFilter: includeUnverified ? "all" : "approved only",
      processingTime: `${processingTime}ms`,
    });

    res.status(200).json({
      success: true,
      message: includeUnverified
        ? "All workers retrieved successfully"
        : "ID-verified workers retrieved successfully",
      code: "WORKERS_RETRIEVED",
      data: {
        workers: decryptedWorkers,
        pagination: {
          currentPage: page,
          totalPages,
          totalItems: totalCount,
          itemsPerPage: limit,
          hasNextPage,
          hasPrevPage,
          nextPage: hasNextPage ? page + 1 : null,
          prevPage: hasPrevPage ? page - 1 : null,
        },
        statistics,
        filters: {
          skills: skills || null,
          status,
          city: city || null,
          province: province || null,
          search: search || null,
          sortBy,
          order,
          verificationFilter: includeUnverified ? "all" : "approved_only",
        },
      },
      meta: {
        successfulDecryptions,
        failedDecryptions,
        processingTime: `${processingTime}ms`,
        timestamp: new Date().toISOString(),
        note: includeUnverified
          ? "Showing all workers regardless of ID verification"
          : "Showing only ID-verified workers",
      },
    });
  } catch (error) {
    const processingTime = Date.now() - startTime;

    logger.error("Error fetching workers", {
      error: error.message,
      stack: error.stack,
      processingTime: `${processingTime}ms`,
    });

    res.status(500).json({
      success: false,
      message: "Failed to retrieve workers due to server error",
      code: "WORKERS_RETRIEVAL_ERROR",
      meta: {
        processingTime: `${processingTime}ms`,
        timestamp: new Date().toISOString(),
      },
    });
  }
};

// Get single worker details by ID (ID-verified workers only)
const getWorkerById = async (req, res) => {
  const startTime = Date.now();

  try {
    const { id } = req.params;
    const { includeUnverified = false } = req.query;

    // Validate worker ID
    if (!mongoose.Types.ObjectId.isValid(id)) {
      return res.status(400).json({
        success: false,
        message: "Invalid worker ID format",
        code: "INVALID_WORKER_ID",
      });
    }

    // Find worker with all details
    const workerData = await Worker.aggregate([
      {
        $match: { _id: new mongoose.Types.ObjectId(id) },
      },
      {
        $lookup: {
          from: "credentials",
          localField: "credentialId",
          foreignField: "_id",
          as: "credential",
        },
      },
      { $unwind: "$credential" },
      {
        $match: {
          "credential.userType": "worker",
          "credential.isBlocked": { $ne: true },
          "credential.isVerified": true,
          blocked: { $ne: true },
          // 🔥 CRITICAL: Only show ID-verified workers (unless admin override)
          ...(includeUnverified ? {} : { verificationStatus: "approved" }),
        },
      },
      {
        $lookup: {
          from: "skillcategories",
          localField: "skillsByCategory.skillCategoryId",
          foreignField: "_id",
          as: "skillsData",
        },
      },
      {
        $lookup: {
          from: "reviews",
          localField: "reviews",
          foreignField: "_id",
          as: "reviewsData",
          pipeline: [
            {
              $lookup: {
                from: "clients",
                localField: "clientId",
                foreignField: "_id",
                as: "client",
              },
            },
            { $unwind: { path: "$client", preserveNullAndEmptyArrays: true } },
            {
              $project: {
                rating: 1,
                comment: 1,
                createdAt: 1,
                clientName: {
                  $concat: ["$client.firstName", " ", "$client.lastName"],
                },
                clientProfilePicture: "$client.profilePicture",
              },
            },
            { $sort: { createdAt: -1 } },
            { $limit: 10 }, // Latest 10 reviews
          ],
        },
      },
      // Join with ID verification documents
      {
        $lookup: {
          from: "idpictures",
          localField: "idPictureId",
          foreignField: "_id",
          as: "idPicture",
        },
      },
      {
        $lookup: {
          from: "selfies",
          localField: "selfiePictureId",
          foreignField: "_id",
          as: "selfie",
        },
      },
      {
        $addFields: {
          email: "$credential.email",
<<<<<<< HEAD
          isVerified: "$credential.isVerified",
          skills: {
            $map: {
              input: "$skillsData",
              as: "skill",
              in: {
                skillCategoryId: "$$skill._id",
                categoryName: "$$skill.name"
              }
            }
          },
=======
          isAccountVerified: "$credential.isVerified",
          skills: "$skillsData.name",
>>>>>>> c0e9da04
          averageRating: {
            $cond: {
              if: { $gt: ["$totalRatings", 0] },
              then: { $divide: ["$rating", "$totalRatings"] },
              else: 0,
            },
          },
          reviews: "$reviewsData",
          isIdVerified: { $eq: ["$verificationStatus", "approved"] },
          hasCompleteDocuments: {
            $and: [
              { $ne: ["$idPictureId", null] },
              { $ne: ["$selfiePictureId", null] },
            ],
          },
          idPictureData: { $arrayElemAt: ["$idPicture", 0] },
          selfieData: { $arrayElemAt: ["$selfie", 0] },
        },
      },
      {
        $project: {
          credential: 0,
          skillsData: 0,
          reviewsData: 0,
          idPicture: 0,
          selfie: 0,
        },
      },
    ]);

    if (!workerData || workerData.length === 0) {
      return res.status(404).json({
        success: false,
        message: includeUnverified
          ? "Worker not found or not verified"
          : "Worker not found or ID verification not approved",
        code: "WORKER_NOT_FOUND",
        details: {
          requirement: includeUnverified
            ? "Worker must have verified account"
            : "Worker must have approved ID verification",
        },
      });
    }

    const worker = workerData[0];

    // Decrypt sensitive data
    try {
      if (worker.firstName) worker.firstName = decryptAES128(worker.firstName);
      if (worker.lastName) worker.lastName = decryptAES128(worker.lastName);
      if (worker.middleName)
        worker.middleName = decryptAES128(worker.middleName);
      if (worker.suffixName)
        worker.suffixName = decryptAES128(worker.suffixName);
      if (worker.contactNumber)
        worker.contactNumber = decryptAES128(worker.contactNumber);

      if (worker.address) {
        if (worker.address.street)
          worker.address.street = decryptAES128(worker.address.street);
        if (worker.address.barangay)
          worker.address.barangay = decryptAES128(worker.address.barangay);
        if (worker.address.city)
          worker.address.city = decryptAES128(worker.address.city);
        if (worker.address.province)
          worker.address.province = decryptAES128(worker.address.province);
        if (worker.address.region)
          worker.address.region = decryptAES128(worker.address.region);
      }
    } catch (decryptError) {
      logger.error("Decryption error for worker details", {
        error: decryptError.message,
        workerId: id,
      });
    }

    // Decrypt skills category names
    if (worker.skills && worker.skills.length > 0) {
      worker.skills = worker.skills.map((s) => ({
        skillCategoryId: s.skillCategoryId,
        categoryName: s.categoryName ? decryptAES128(s.categoryName) : null,
      }));
    }


    // Format the response
    const formattedWorker = {
      _id: worker._id,
      credentialId: worker.credentialId,
      fullName: `${worker.firstName} ${worker.middleName ? worker.middleName + " " : ""
        }${worker.lastName}${worker.suffixName ? " " + worker.suffixName : ""}`,
      firstName: worker.firstName,
      middleName: worker.middleName,
      lastName: worker.lastName,
      suffixName: worker.suffixName,
      contactNumber: worker.contactNumber,
      sex: worker.sex,
      dateOfBirth: worker.dateOfBirth,
      maritalStatus: worker.maritalStatus,
      address: worker.address,
      profilePicture: worker.profilePicture,
      biography: worker.biography,
      skills: worker.skills || [],
      skillsByCategory: worker.skillsByCategory,
      portfolio: worker.portfolio || [],
      experience: worker.experience || [],
      certificates: worker.certificates || [],
      reviews: worker.reviews || [],
      status: worker.status,
      currentJob: worker.currentJob,
      rating: worker.averageRating,
      totalRatings: worker.totalRatings,
      email: worker.email,
      isAccountVerified: worker.isAccountVerified,
      isIdVerified: worker.isIdVerified,
      verificationStatus: worker.verificationStatus,
      hasCompleteDocuments: worker.hasCompleteDocuments,
      verificationDetails: {
        status: worker.verificationStatus,
        submittedAt: worker.idVerificationSubmittedAt,
        approvedAt: worker.idVerificationApprovedAt,
        rejectedAt: worker.idVerificationRejectedAt,
        notes: worker.idVerificationNotes,
        resubmissionCount: worker.resubmissionCount,
        canResubmit: worker.resubmissionCount < worker.maxResubmissionAttempts,
      },
      verificationBadge: worker.isIdVerified
        ? "✅ ID Verified"
        : "⏳ Pending Verification",
      createdAt: worker.createdAt,
      updatedAt: worker.updatedAt,
    };

    const processingTime = Date.now() - startTime;

    logger.info("Worker details retrieved", {
      workerId: id,
      isIdVerified: worker.isIdVerified,
      verificationStatus: worker.verificationStatus,
      processingTime: `${processingTime}ms`,
    });

    res.status(200).json({
      success: true,
      message: "Worker details retrieved successfully",
      code: "WORKER_DETAILS_RETRIEVED",
      data: {
        worker: formattedWorker,
      },
      meta: {
        processingTime: `${processingTime}ms`,
        timestamp: new Date().toISOString(),
        verificationNote: worker.isIdVerified
          ? "This worker has approved ID verification"
          : "This worker's ID verification is pending or incomplete",
      },
    });
  } catch (error) {
    const processingTime = Date.now() - startTime;

    logger.error("Error fetching worker details", {
      error: error.message,
      stack: error.stack,
      workerId: req.params.id,
      processingTime: `${processingTime}ms`,
    });

    res.status(500).json({
      success: false,
      message: "Failed to retrieve worker details due to server error",
      code: "WORKER_DETAILS_ERROR",
      meta: {
        processingTime: `${processingTime}ms`,
        timestamp: new Date().toISOString(),
      },
    });
  }
};

module.exports = {
  getAllWorkers,
  getWorkerById,
};<|MERGE_RESOLUTION|>--- conflicted
+++ resolved
@@ -106,15 +106,8 @@
         $match: {
           "credential.userType": "worker",
           "credential.isBlocked": { $ne: true },
-<<<<<<< HEAD
           blocked: { $ne: true },
           verificationStatus: "approved",
-=======
-          "credential.isVerified": true, // Account verified
-          blocked: { $ne: true }, // Worker not blocked
-          // 🔥 MAIN FILTER: Only ID-verified workers
-          ...(includeUnverified ? {} : { verificationStatus: "approved" }),
->>>>>>> c0e9da04
         },
       },
 
@@ -128,29 +121,7 @@
         },
       },
 
-<<<<<<< HEAD
       // Flatten skills into an array of names
-=======
-      // Join with ID verification documents
-      {
-        $lookup: {
-          from: "idpictures",
-          localField: "idPictureId",
-          foreignField: "_id",
-          as: "idPicture",
-        },
-      },
-      {
-        $lookup: {
-          from: "selfies",
-          localField: "selfiePictureId",
-          foreignField: "_id",
-          as: "selfie",
-        },
-      },
-
-      // Add computed fields
->>>>>>> c0e9da04
       {
         $addFields: {
           skills: {
@@ -180,12 +151,7 @@
             }
           },
           email: "$credential.email",
-<<<<<<< HEAD
           isVerified: "$credential.isVerified",
-=======
-          isAccountVerified: "$credential.isVerified",
-          skills: "$skillsData.name",
->>>>>>> c0e9da04
           averageRating: {
             $cond: {
               if: { $gt: ["$totalRatings", 0] },
@@ -193,21 +159,9 @@
               else: 0,
             },
           },
-<<<<<<< HEAD
         }
       }
 
-=======
-          isIdVerified: { $eq: ["$verificationStatus", "approved"] },
-          hasCompleteDocuments: {
-            $and: [
-              { $ne: ["$idPictureId", null] },
-              { $ne: ["$selfiePictureId", null] },
-            ],
-          },
-        },
-      },
->>>>>>> c0e9da04
     ];
 
     // Add search filter
@@ -239,11 +193,7 @@
       });
     }
 
-<<<<<<< HEAD
     // Project only needed fields
-=======
-    // Project only needed fields for list view
->>>>>>> c0e9da04
     pipeline.push({
       $project: {
         credentialId: 1,
@@ -266,10 +216,7 @@
         hasCompleteDocuments: 1,
         idVerificationApprovedAt: 1,
         createdAt: 1,
-<<<<<<< HEAD
         biography: 1, // keep biography in projection
-=======
->>>>>>> c0e9da04
       },
     });
 
@@ -513,7 +460,6 @@
     const statistics =
       statsAggregation.length > 0
         ? {
-<<<<<<< HEAD
           total: statsAggregation[0].total,
           available: statsAggregation[0].available,
           working: statsAggregation[0].working,
@@ -529,51 +475,6 @@
           notAvailable: 0,
           averageRating: 0,
         };
-=======
-            total: statsAggregation[0].total,
-            verification: {
-              accountVerified: statsAggregation[0].accountVerified,
-              idVerified: statsAggregation[0].idVerified,
-              pendingIdVerification: statsAggregation[0].pendingIdVerification,
-              rejectedIdVerification:
-                statsAggregation[0].rejectedIdVerification,
-              notSubmittedId: statsAggregation[0].notSubmittedId,
-              verificationRate:
-                statsAggregation[0].total > 0
-                  ? (
-                      (statsAggregation[0].idVerified /
-                        statsAggregation[0].total) *
-                      100
-                    ).toFixed(2) + "%"
-                  : "0%",
-            },
-            workStatus: {
-              available: statsAggregation[0].available,
-              working: statsAggregation[0].working,
-              notAvailable: statsAggregation[0].notAvailable,
-            },
-            averageRating: parseFloat(
-              (statsAggregation[0].averageRating || 0).toFixed(2)
-            ),
-          }
-        : {
-            total: 0,
-            verification: {
-              accountVerified: 0,
-              idVerified: 0,
-              pendingIdVerification: 0,
-              rejectedIdVerification: 0,
-              notSubmittedId: 0,
-              verificationRate: "0%",
-            },
-            workStatus: {
-              available: 0,
-              working: 0,
-              notAvailable: 0,
-            },
-            averageRating: 0,
-          };
->>>>>>> c0e9da04
 
     const processingTime = Date.now() - startTime;
 
@@ -751,7 +652,6 @@
       {
         $addFields: {
           email: "$credential.email",
-<<<<<<< HEAD
           isVerified: "$credential.isVerified",
           skills: {
             $map: {
@@ -763,10 +663,6 @@
               }
             }
           },
-=======
-          isAccountVerified: "$credential.isVerified",
-          skills: "$skillsData.name",
->>>>>>> c0e9da04
           averageRating: {
             $cond: {
               if: { $gt: ["$totalRatings", 0] },
