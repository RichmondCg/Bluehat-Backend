--- conflicted
+++ resolved
@@ -666,28 +666,14 @@
         return res.status(404).json({ success: false, message: "User not found" });
       }
     }
-<<<<<<< HEAD
-
-    // Decrypt firstName and lastName here:
-    const decryptedFirstName = decryptAES128(user.firstName);
-    const decryptedLastName = decryptAES128(user.lastName);
-
-=======
-    const decryptedFirstName = decryptAES128(user.firstName);
-    const decryptedLastName = decryptAES128(user.lastName);
+
     // credential.lastLogin = new Date();
     // await credential.save();
->>>>>>> 4761b107
     res.status(200).json({
       success: true,
       data: {
         id: credential._id,
-<<<<<<< HEAD
-        // name: `${decryptedFirstName} ${decryptedLastName}`,
-        name: `${decryptedFirstName}`, 
-=======
-        name: user ? `${decryptedFirstName} ${decryptedLastName}` : null,
->>>>>>> 4761b107
+        name: user ? `${user.firstName} ${user.lastName}` : null,
         userType: credential.userType,
         isAuthenticated: credential.isAuthenticated,
         isVerified: credential.isVerified,
