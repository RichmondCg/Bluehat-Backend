--- conflicted
+++ resolved
@@ -425,8 +425,16 @@
 
     // ✅ Sanitize inputs
     const sanitizedQuery = sanitizeInput(value);
-    const { page = 1, limit = 10, category, location, search, status, sortBy = "createdAt", order = "desc" } =
-      sanitizedQuery;
+    const {
+      page = 1,
+      limit = 10,
+      category,
+      location,
+      search,
+      status,
+      sortBy = "createdAt",
+      order = "desc",
+    } = sanitizedQuery;
 
     // ✅ Build base filter
     const filter = { isDeleted: false };
@@ -438,32 +446,9 @@
 
     const sortOrder = order === "asc" ? 1 : -1;
 
-<<<<<<< HEAD
-    // ✅ FIXED: Use simpler approach like other functions
-    const jobs = await Job.find(filter)
-      .populate({
-        path: "clientId",
-        select: "firstName lastName profilePicture",
-        populate: {
-          path: "credentialId",
-          match: { isVerified: true, isBlocked: { $ne: true } },
-          select: "email",
-        },
-      })
-      .populate("category", "categoryName")
-      .populate("hiredWorker", "firstName lastName profilePicture")
-      .sort({ [sortBy]: sortOrder })
-      .skip((page - 1) * limit)
-      .limit(limit)
-      .lean(); // ✅ Performance optimization
-
-    // ✅ Filter out jobs from unverified clients (same as other functions)
-    const verifiedJobs = jobs.filter((job) => job.clientId?.credentialId);
-=======
-    // ✅ Aggregation pipeline
+    // ✅ Get jobs with optimized aggregation pipeline
     const jobs = await Job.aggregate([
       { $match: filter },
-
       // Lookup client profile
       {
         $lookup: {
@@ -473,8 +458,7 @@
           as: "clientProfile",
         },
       },
-
-      // Lookup client credential
+      // Lookup client credential to verify they're verified
       {
         $lookup: {
           from: "credentials",
@@ -483,37 +467,23 @@
           as: "clientCredential",
         },
       },
-
-      // Only verified + not blocked clients
+      // Only include jobs from verified clients
       {
         $match: {
           "clientCredential.isVerified": true,
           "clientCredential.isBlocked": { $ne: true },
         },
       },
-
       // Lookup category
       {
         $lookup: {
           from: "skillcategories",
-          let: { categoryField: "$category" },
-          pipeline: [
-            {
-              $match: {
-                $expr: {
-                  $or: [
-                    { $eq: ["$_id", "$$categoryField"] },
-                    { $eq: ["$categoryName", "$$categoryField"] },
-                  ],
-                },
-              },
-            },
-          ],
+          localField: "category",
+          foreignField: "_id",
           as: "categoryInfo",
         },
       },
-
-      // Lookup hired worker
+      // Lookup hired worker if exists
       {
         $lookup: {
           from: "workers",
@@ -522,30 +492,26 @@
           as: "hiredWorkerInfo",
         },
       },
-
-      // Flatten & clean up
       {
         $addFields: {
-          clientProfile: { $arrayElemAt: ["$clientProfile", 0] },
-          categoryName: {
-            $ifNull: [{ $arrayElemAt: ["$categoryInfo.categoryName", 0] }, "Uncategorized"],
-          },
+          client: { $arrayElemAt: ["$clientProfile", 0] },
+          categoryName: { $arrayElemAt: ["$categoryInfo.categoryName", 0] },
           hiredWorkerProfile: { $arrayElemAt: ["$hiredWorkerInfo", 0] },
         },
       },
       {
         $project: {
+          clientProfile: 0,
           clientCredential: 0,
           categoryInfo: 0,
           hiredWorkerInfo: 0,
-        },
-      },
-
+          "client.credentialId": 0,
+        },
+      },
       { $sort: { [sortBy]: sortOrder } },
       { $skip: (page - 1) * limit },
       { $limit: Number(limit) },
     ]);
->>>>>>> 61753515
 
     // ✅ Decrypt client names
     const jobsWithDecryptedClients = jobs.map((job) => {
@@ -558,7 +524,10 @@
         decryptedFirstName = decryptAES128(job.clientProfile.firstName);
         decryptedLastName = decryptAES128(job.clientProfile.lastName);
       } catch (err) {
-        logger.error("Decryption failed", { jobId: job._id, error: err.message });
+        logger.error("Decryption failed", {
+          jobId: job._id,
+          error: err.message,
+        });
       }
 
       return {
@@ -588,16 +557,10 @@
 
     const processingTime = Date.now() - startTime;
 
-<<<<<<< HEAD
-    // ✅ FIXED: Use verifiedJobs instead of jobs
-    const optimizedJobs = verifiedJobs.map(optimizeJobForResponse);
+    const optimizedJobs = jobs.map(optimizeJobForResponse);
 
     logger.info("Jobs retrieved successfully", {
-      totalJobs: verifiedJobs.length,
-=======
-    logger.info("Jobs retrieved successfully", {
-      totalJobs: jobsWithDecryptedClients.length,
->>>>>>> 61753515
+      totalJobs: jobs.length,
       totalCount,
       page,
       limit,
@@ -650,7 +613,6 @@
     return handleJobError(err, res, "Get all jobs", req);
   }
 };
-
 
 // Get jobs by category
 const getJobsByCategory = async (req, res) => {
