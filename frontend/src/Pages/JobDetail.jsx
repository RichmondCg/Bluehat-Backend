--- conflicted
+++ resolved
@@ -83,7 +83,6 @@
     setSubmitError(null);
 
     try {
-<<<<<<< HEAD
       const res = await applyToJob(job.id, {
         proposedRate: Number(proposedPrice),
         message: coverLetter.trim(),
@@ -96,21 +95,6 @@
           state: { clientName: job.client.name },
         });
       }
-=======
-      await applyToJob(job.id, {
-        message: coverLetter,
-        proposedRate: Number(proposedPrice),
-      });
-
-      // Close modal and show success
-      setShowModal(false);
-      alert(
-        "Application submitted successfully! You can now view it in the Applications page."
-      );
-
-      // Optionally navigate to applications page
-      navigate("/applications");
->>>>>>> 04d46700
     } catch (err) {
       console.error("❌ Error applying:", err);
       setSubmitError(err.message || "Failed to apply.");
