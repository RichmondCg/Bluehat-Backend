import React, { useEffect, useState } from "react";
import {
  getWorkerApplications,
  getClientApplications,
  respondToApplication,
  startApplicationDiscussion,
  markApplicationAgreement,
} from "../api/jobApplication";
import {
  getMyInvitations,
  getMySentInvitations,
  respondToInvitation,
  startInvitationDiscussion,
  markInvitationAgreement,
} from "../api/applications.jsx";
import {
  Loader,
  User,
  FileText,
  CheckCircle,
  XCircle,
  Clock,
  Briefcase,
  X,
  Eye,
  MessageCircle,
  Users,
  ThumbsUp,
  ThumbsDown,
} from "lucide-react";
import { checkAuth } from "../api/auth";
import { createOrGetConversation } from "../api/message";

const ApplicationsPage = () => {
  const [applications, setApplications] = useState([]);
  const [invitations, setInvitations] = useState([]);
  const [loading, setLoading] = useState(true);
  const [error, setError] = useState(null);
  const [userType, setUserType] = useState(null);
  const [selectedApp, setSelectedApp] = useState(null);
  const [selectedInvitation, setSelectedInvitation] = useState(null);
  const [activeTab, setActiveTab] = useState("applications");

  useEffect(() => {
    const fetchData = async () => {
      try {
        const res = await checkAuth();
        if (!res?.data?.success) {
          setError("Not authenticated");
          return;
        }

<<<<<<< HEAD
                let response;
                if (user.userType === "worker") {
                    response = await getWorkerApplications();
                } else if (user.userType === "client") {
                    response = await getClientApplications();
                }
                setApplications(response?.data?.applications || []);
            } catch (err) {
                console.error("❌ fetchApplications error:", err);
                setError(err.message || "Failed to load applications");
            } finally {
                setLoading(false);
            }
        };
=======
        const user = res.data.data;
        setUserType(user.userType);

        // Fetch applications
        let applicationsResponse;
        if (user.userType === "worker") {
          applicationsResponse = await getWorkerApplications();
        } else if (user.userType === "client") {
          applicationsResponse = await getClientApplications();
        }
        setApplications(applicationsResponse?.data?.applications || []);

        // Fetch invitations
        let invitationsResponse;
        if (user.userType === "worker") {
          invitationsResponse = await getMyInvitations();
        } else if (user.userType === "client") {
          invitationsResponse = await getMySentInvitations();
        }
        setInvitations(invitationsResponse || []);
      } catch (err) {
        console.error("❌ fetchData error:", err);
        setError(err.message || "Failed to load data");
      } finally {
        setLoading(false);
      }
    };

    fetchData();
  }, []);

  const handleResponse = async (applicationId, action) => {
    try {
      await respondToApplication(applicationId, { action });
      // Refresh applications to get updated status
      const user = await checkAuth();
      let response;
      if (user.data.data.userType === "worker") {
        response = await getWorkerApplications();
      } else if (user.data.data.userType === "client") {
        response = await getClientApplications();
      }
      setApplications(response?.data?.applications || []);

      // Update selected app if it's the one we just responded to
      if (selectedApp?._id === applicationId) {
        const updatedApp = response?.data?.applications?.find(
          (app) => app._id === applicationId
        );
        if (updatedApp) setSelectedApp(updatedApp);
      }
    } catch (err) {
      console.error("❌ Response failed:", err);
      alert(err.message || "Failed to respond to application");
    }
  };

  const handleStartDiscussion = async (applicationId) => {
    try {
      const response = await startApplicationDiscussion(applicationId);
>>>>>>> 04d46700

      // Refresh applications
      const user = await checkAuth();
      let appsResponse;
      if (user.data.data.userType === "worker") {
        appsResponse = await getWorkerApplications();
      } else if (user.data.data.userType === "client") {
        appsResponse = await getClientApplications();
      }
      setApplications(appsResponse?.data?.applications || []);

      // Update selected app
      if (selectedApp?._id === applicationId) {
        const updatedApp = appsResponse?.data?.applications?.find(
          (app) => app._id === applicationId
        );
        if (updatedApp) setSelectedApp(updatedApp);
      }

      // Create or get conversation for messaging
      if (response?.data?.conversationInfo) {
        try {
          await createOrGetConversation(response.data.conversationInfo);
          alert("Discussion started! You can now message each other.");
        } catch (msgErr) {
          console.warn("Conversation creation failed:", msgErr);
          alert("Discussion started, but messaging may not be available.");
        }
      }
    } catch (err) {
      console.error("❌ Start discussion failed:", err);
      alert(err.message || "Failed to start discussion");
    }
  };

  const handleAgreement = async (applicationId, agreed) => {
    try {
      const response = await markApplicationAgreement(applicationId, agreed);

      // Refresh applications
      const user = await checkAuth();
      let appsResponse;
      if (user.data.data.userType === "worker") {
        appsResponse = await getWorkerApplications();
      } else if (user.data.data.userType === "client") {
        appsResponse = await getClientApplications();
      }
      setApplications(appsResponse?.data?.applications || []);

      // Update selected app
      if (selectedApp?._id === applicationId) {
        const updatedApp = appsResponse?.data?.applications?.find(
          (app) => app._id === applicationId
        );
        if (updatedApp) setSelectedApp(updatedApp);
      }

      if (response?.data?.contract) {
        alert(
          "🎉 Both parties agreed! Work contract has been created successfully!"
        );
      } else {
        alert(response?.message || "Agreement status updated!");
      }
    } catch (err) {
      console.error("❌ Agreement failed:", err);
      alert(err.message || "Failed to update agreement");
    }
  };

  // ==================== INVITATION HANDLERS ====================
  const handleInvitationResponse = async (invitationId, action) => {
    try {
      await respondToInvitation(invitationId, { action });

      // Refresh invitations to get updated status
      const user = await checkAuth();
      let response;
      if (user.data.data.userType === "worker") {
        response = await getMyInvitations();
      } else if (user.data.data.userType === "client") {
        response = await getMySentInvitations();
      }
      setInvitations(response || []);

      // Update selected invitation if it's the one we just responded to
      if (selectedInvitation?._id === invitationId) {
        const updatedInvitation = response?.find(
          (inv) => inv._id === invitationId
        );
        if (updatedInvitation) setSelectedInvitation(updatedInvitation);
      }
    } catch (err) {
      console.error("❌ Invitation response failed:", err);
      alert(err.message || "Failed to respond to invitation");
    }
  };

  const handleStartInvitationDiscussion = async (invitationId) => {
    try {
      const response = await startInvitationDiscussion(invitationId);

      // Refresh invitations
      const user = await checkAuth();
      let invitationsResponse;
      if (user.data.data.userType === "worker") {
        invitationsResponse = await getMyInvitations();
      } else if (user.data.data.userType === "client") {
        invitationsResponse = await getMySentInvitations();
      }
      setInvitations(invitationsResponse || []);

      // Update selected invitation
      if (selectedInvitation?._id === invitationId) {
        const updatedInvitation = invitationsResponse?.find(
          (inv) => inv._id === invitationId
        );
        if (updatedInvitation) setSelectedInvitation(updatedInvitation);
      }

      // Create or get conversation for messaging
      if (response?.data?.conversationInfo) {
        try {
          await createOrGetConversation(response.data.conversationInfo);
          alert("Discussion started! You can now message each other.");
        } catch (msgErr) {
          console.warn("Conversation creation failed:", msgErr);
          alert("Discussion started, but messaging may not be available.");
        }
      }
    } catch (err) {
      console.error("❌ Start invitation discussion failed:", err);
      alert(err.message || "Failed to start discussion");
    }
  };

  const handleInvitationAgreement = async (invitationId, agreed) => {
    try {
      const response = await markInvitationAgreement(invitationId, { agreed });

      // Refresh invitations
      const user = await checkAuth();
      let invitationsResponse;
      if (user.data.data.userType === "worker") {
        invitationsResponse = await getMyInvitations();
      } else if (user.data.data.userType === "client") {
        invitationsResponse = await getMySentInvitations();
      }
      setInvitations(invitationsResponse || []);

      // Update selected invitation
      if (selectedInvitation?._id === invitationId) {
        const updatedInvitation = invitationsResponse?.find(
          (inv) => inv._id === invitationId
        );
        if (updatedInvitation) setSelectedInvitation(updatedInvitation);
      }

      if (response?.data?.contract) {
        alert(
          "🎉 Both parties agreed! Work contract has been created successfully!"
        );
      } else {
        alert(response?.message || "Agreement status updated!");
      }
    } catch (err) {
      console.error("❌ Invitation agreement failed:", err);
      alert(err.message || "Failed to update agreement");
    }
  };

  if (loading) {
    return (
      <div className="flex justify-center items-center h-64 mt-20">
        <Loader className="w-6 h-6 animate-spin text-blue-500" />
      </div>
    );
  }

  if (error) {
    return (
      <p className="text-center text-red-500 font-medium mt-10">{error}</p>
    );
  }

  return (
    <div className="p-4 sm:p-6 mt-24 max-w-5xl mx-auto">
      <h1 className="text-xl sm:text-2xl font-bold text-gray-800 mb-6">
        {userType === "worker"
          ? "My Applications & Invitations"
          : "Applications & Invitations Sent"}
      </h1>

      {/* Tabs */}
      <div className="flex space-x-1 bg-gray-100 p-1 rounded-lg mb-6">
        <button
          onClick={() => setActiveTab("applications")}
          className={`flex-1 py-2 px-4 rounded-md text-sm font-medium transition-colors ${
            activeTab === "applications"
              ? "bg-white text-blue-600 shadow-sm"
              : "text-gray-600 hover:text-gray-800"
          }`}
        >
          Applications ({applications.length})
        </button>
        <button
          onClick={() => setActiveTab("invitations")}
          className={`flex-1 py-2 px-4 rounded-md text-sm font-medium transition-colors ${
            activeTab === "invitations"
              ? "bg-white text-blue-600 shadow-sm"
              : "text-gray-600 hover:text-gray-800"
          }`}
        >
          {userType === "worker" ? "Invitations Received" : "Invitations Sent"}{" "}
          ({invitations.length})
        </button>
      </div>

      {/* Content based on active tab */}
      {activeTab === "applications" && (
        <div>
          {applications.length === 0 ? (
            <p className="text-gray-500 text-center sm:text-left">
              {userType === "worker"
                ? "You have not applied to any jobs yet."
                : "No applications received yet."}
            </p>
          ) : (
            <div className="grid gap-4 sm:gap-5">
              {applications.map((app) => (
                <div
                  key={app._id}
                  onClick={() => setSelectedApp(app)}
                  className="bg-white shadow-md rounded-2xl p-4 sm:p-5 flex flex-col sm:flex-row justify-between items-start sm:items-center hover:shadow-lg transition-all duration-200 cursor-pointer group"
                >
                  {/* LEFT SIDE INFO */}
                  <div className="flex items-start sm:items-center gap-3 sm:gap-4 flex-1">
                    <img
                      src={
                        userType === "worker"
                          ? app.clientId?.profilePicture?.url ||
                            "https://upload.wikimedia.org/wikipedia/commons/8/89/Portrait_Placeholder.png"
                          : app.workerId?.profilePicture?.url ||
                            "https://upload.wikimedia.org/wikipedia/commons/8/89/Portrait_Placeholder.png"
                      }
                      alt="Avatar"
                      className="w-12 h-12 sm:w-14 sm:h-14 rounded-full object-cover border"
                    />

                    <div>
                      {/* Worker or Client Name */}
                      <p className="font-semibold text-gray-800 flex items-center gap-2 text-sm sm:text-base">
                        <User className="w-4 h-4 text-blue-500" />
                        {userType === "worker"
                          ? `${app.clientId?.firstName || ""} ${
                              app.clientId?.lastName || ""
                            }`
                          : `${app.workerId?.firstName || ""} ${
                              app.workerId?.lastName || ""
                            }`}
                      </p>

                      {/* Job Title (for worker) */}
                      {userType === "worker" && (
                        <p className="text-xs sm:text-sm text-gray-600 flex items-center gap-2 mt-1">
                          <Briefcase className="w-4 h-4" />
                          {app.jobId?.description?.substring(0, 50) || "Job"}
                        </p>
                      )}

                      {/* Cover Letter (preview only) */}
                      <p className="text-xs sm:text-sm text-gray-500 flex items-center gap-2 mt-1">
                        <FileText className="w-4 h-4" />
                        {app.message?.substring(0, 40) || "No message"}...
                      </p>
                    </div>
                  </div>

                  {/* RIGHT SIDE - STATUS / VIEW */}
                  <div className="flex items-center gap-2 sm:gap-3 mt-3 sm:mt-0">
                    {/* Status Badge */}
                    <span
                      className={`px-2 py-1 sm:px-3 rounded-lg text-xs sm:text-sm font-medium ${
                        app.applicationStatus === "accepted"
                          ? "bg-green-100 text-green-600"
                          : app.applicationStatus === "rejected"
                          ? "bg-red-100 text-red-600"
                          : app.applicationStatus === "in_discussion"
                          ? "bg-blue-100 text-blue-600"
                          : app.applicationStatus === "client_agreed" ||
                            app.applicationStatus === "worker_agreed"
                          ? "bg-yellow-100 text-yellow-600"
                          : "bg-gray-100 text-gray-600"
                      }`}
                    >
                      {app.applicationStatus === "pending"
                        ? "Pending"
                        : app.applicationStatus === "in_discussion"
                        ? "In Discussion"
                        : app.applicationStatus === "client_agreed"
                        ? "Client Agreed"
                        : app.applicationStatus === "worker_agreed"
                        ? "Worker Agreed"
                        : app.applicationStatus === "both_agreed"
                        ? "Both Agreed"
                        : app.applicationStatus}
                    </span>

                    {/* View Details Icon */}
                    <div className="flex items-center gap-1 text-blue-500 group-hover:text-blue-600 text-xs sm:text-sm font-medium">
                      <Eye className="w-4 h-4" />
                      View
                    </div>
                  </div>
                </div>
              ))}
            </div>
          )}
        </div>
      )}

      {/* Invitations Tab */}
      {activeTab === "invitations" && (
        <div>
          {invitations.length === 0 ? (
            <p className="text-gray-500 text-center sm:text-left">
              {userType === "worker"
                ? "You have not received any invitations yet."
                : "You have not sent any invitations yet."}
            </p>
          ) : (
            <div className="grid gap-4 sm:gap-5">
              {invitations.map((invitation) => (
                <div
                  key={invitation._id}
                  onClick={() => setSelectedInvitation(invitation)}
                  className="bg-white shadow-md rounded-2xl p-4 sm:p-5 flex flex-col sm:flex-row justify-between items-start sm:items-center hover:shadow-lg transition-all duration-200 cursor-pointer group"
                >
                  {/* LEFT SIDE INFO */}
                  <div className="flex items-start sm:items-center gap-3 sm:gap-4 flex-1">
                    <img
                      src={
                        userType === "worker"
                          ? invitation.clientId?.profilePicture?.url ||
                            "https://upload.wikimedia.org/wikipedia/commons/8/89/Portrait_Placeholder.png"
                          : invitation.workerId?.profilePicture?.url ||
                            "https://upload.wikimedia.org/wikipedia/commons/8/89/Portrait_Placeholder.png"
                      }
                      alt="Avatar"
                      className="w-12 h-12 sm:w-14 sm:h-14 rounded-full object-cover border"
                    />

                    <div>
                      {/* Client or Worker Name */}
                      <p className="font-semibold text-gray-800 flex items-center gap-2 text-sm sm:text-base">
                        <User className="w-4 h-4 text-blue-500" />
                        {userType === "worker"
                          ? `${invitation.clientId?.firstName || ""} ${
                              invitation.clientId?.lastName || ""
                            }`
                          : `${invitation.workerId?.firstName || ""} ${
                              invitation.workerId?.lastName || ""
                            }`}
                      </p>

                      {/* Job Title */}
                      <p className="text-xs sm:text-sm text-gray-600 flex items-center gap-2 mt-1">
                        <Briefcase className="w-4 h-4" />
                        {invitation.jobId?.description?.substring(0, 50) ||
                          "Job"}
                      </p>

                      {/* Proposed Rate */}
                      <p className="text-xs sm:text-sm text-green-600 font-medium mt-1">
                        Proposed Rate: ${invitation.proposedRate}
                      </p>

                      {/* Description Preview */}
                      <p className="text-xs sm:text-sm text-gray-500 flex items-center gap-2 mt-1">
                        <FileText className="w-4 h-4" />
                        {invitation.description?.substring(0, 40) ||
                          "No description"}
                        ...
                      </p>
                    </div>
                  </div>

                  {/* RIGHT SIDE - STATUS */}
                  <div className="flex items-center gap-2 sm:gap-3 mt-3 sm:mt-0">
                    {/* Status Badge */}
                    <span
                      className={`px-2 py-1 rounded-full text-xs font-medium ${
                        invitation.invitationStatus === "pending"
                          ? "bg-yellow-100 text-yellow-800"
                          : invitation.invitationStatus === "accepted" ||
                            invitation.invitationStatus === "both_agreed"
                          ? "bg-green-100 text-green-800"
                          : invitation.invitationStatus === "rejected"
                          ? "bg-red-100 text-red-800"
                          : invitation.invitationStatus === "in_discussion" ||
                            invitation.invitationStatus === "client_agreed" ||
                            invitation.invitationStatus === "worker_agreed"
                          ? "bg-blue-100 text-blue-800"
                          : "bg-gray-100 text-gray-800"
                      }`}
                    >
                      {invitation.invitationStatus === "pending"
                        ? "Pending"
                        : invitation.invitationStatus === "in_discussion"
                        ? "In Discussion"
                        : invitation.invitationStatus === "client_agreed"
                        ? "Client Agreed"
                        : invitation.invitationStatus === "worker_agreed"
                        ? "Worker Agreed"
                        : invitation.invitationStatus === "both_agreed"
                        ? "Both Agreed"
                        : invitation.invitationStatus === "accepted"
                        ? "Accepted"
                        : invitation.invitationStatus === "rejected"
                        ? "Rejected"
                        : invitation.invitationStatus}
                    </span>

                    {/* View Details Icon */}
                    <div className="flex items-center gap-1 text-blue-500 group-hover:text-blue-600 text-xs sm:text-sm font-medium">
                      <Eye className="w-4 h-4" />
                      View
                    </div>
                  </div>
                </div>
              ))}
            </div>
          )}
        </div>
      )}

      {/* ✅ Modal for Full Details */}
      {selectedApp && (
        <div className="fixed inset-0 bg-[#f4f6f6] bg-opacity-40 flex items-center justify-center z-50 px-3">
          <div className="bg-white rounded-2xl shadow-lg p-5 sm:p-6 w-full max-w-md sm:max-w-lg relative">
            <button
              onClick={() => setSelectedApp(null)}
              className="absolute top-3 right-3 text-gray-500 hover:text-gray-700 cursor-pointer"
            >
              <X className="w-5 h-5" />
            </button>

            <h2 className="text-lg sm:text-xl font-bold text-gray-800 mb-4">
              Application Details
            </h2>

            {/* User Info */}
            <div className="flex items-center gap-3 sm:gap-4 mb-4">
              <img
                src={
                  userType === "worker"
                    ? selectedApp.clientId?.profilePicture?.url ||
                      "https://upload.wikimedia.org/wikipedia/commons/8/89/Portrait_Placeholder.png"
                    : selectedApp.workerId?.profilePicture?.url ||
                      "https://upload.wikimedia.org/wikipedia/commons/8/89/Portrait_Placeholder.png"
                }
                alt="Avatar"
                className="w-14 h-14 sm:w-16 sm:h-16 rounded-full border object-cover"
              />
              <div>
                <p className="font-semibold text-gray-800 text-sm sm:text-base">
                  {userType === "worker"
                    ? `${selectedApp.clientId?.firstName} ${selectedApp.clientId?.lastName}`
                    : `${selectedApp.workerId?.firstName} ${selectedApp.workerId?.lastName}`}
                </p>
                <p className="text-xs sm:text-sm text-gray-600">
                  Status:{" "}
                  <span
                    className={`font-medium ${
                      selectedApp.applicationStatus === "accepted"
                        ? "text-green-600"
                        : selectedApp.applicationStatus === "rejected"
                        ? "text-red-600"
                        : selectedApp.applicationStatus === "in_discussion"
                        ? "text-blue-600"
                        : selectedApp.applicationStatus === "client_agreed" ||
                          selectedApp.applicationStatus === "worker_agreed"
                        ? "text-yellow-600"
                        : "text-gray-600"
                    }`}
                  >
                    {selectedApp.applicationStatus === "in_discussion"
                      ? "In Discussion"
                      : selectedApp.applicationStatus === "client_agreed"
                      ? "Client Agreed"
                      : selectedApp.applicationStatus === "worker_agreed"
                      ? "Worker Agreed"
                      : selectedApp.applicationStatus === "both_agreed"
                      ? "Both Agreed"
                      : selectedApp.applicationStatus}
                  </span>
                </p>
<<<<<<< HEAD
            ) : (
                <div className="grid gap-4 sm:gap-5">
                    {applications.map((app) => (
                        <div
                            key={app._id}
                            onClick={() => setSelectedApp(app)}
                            className="bg-white shadow-md rounded-2xl p-4 sm:p-5 flex flex-col sm:flex-row justify-between items-start sm:items-center hover:shadow-lg transition-all duration-200 cursor-pointer group"
                        >
                            {/* LEFT SIDE INFO */}
                            <div className="flex items-start sm:items-center gap-3 sm:gap-4 flex-1">
                                <img
                                    src={
                                        userType === "worker"
                                            ? app.clientId?.profilePicture?.url ||
                                            "https://upload.wikimedia.org/wikipedia/commons/8/89/Portrait_Placeholder.png"
                                            : app.workerId?.profilePicture?.url ||
                                            "https://upload.wikimedia.org/wikipedia/commons/8/89/Portrait_Placeholder.png"
                                    }
                                    alt="Avatar"
                                    className="w-12 h-12 sm:w-14 sm:h-14 rounded-full object-cover border"
                                />

                                <div>
                                    {/* Worker or Client Name */}
                                    <p className="font-semibold text-gray-800 flex items-center gap-2 text-sm sm:text-base">
                                        <User className="w-4 h-4 text-blue-500" />
                                        {userType === "worker"
                                            ? `${app.clientId?.firstName || ""} ${app.clientId?.lastName || ""
                                            }`
                                            : `${app.workerId?.firstName || ""} ${app.workerId?.lastName || ""
                                            }`}
                                    </p>

                                    {/* Job Title (for worker) */}
                                    {userType === "worker" && (
                                        <p className="text-xs sm:text-sm text-gray-600 flex items-center truncate gap-2 mt-1 ">
                                            <Briefcase className="w-4 h-4" />
                                            {app.jobId?.description?.substring(0, 49) || "Job"}
                                        </p>
                                    )}

                                    {/* Cover Letter (preview only) */}
                                    <p className="text-xs sm:text-sm text-gray-500 flex items-center gap-2 mt-1">
                                        <FileText className="w-4 h-4" />
                                        {app.message?.substring(0, 40) || "No cover letter"}...
                                    </p>
                                </div>
                            </div>

                            {/* RIGHT SIDE - STATUS / VIEW */}
                            <div className="flex items-center gap-2 sm:gap-3 mt-3 sm:mt-0">
                                {/* Status Badge */}
                                <span
                                    className={`px-2 py-1 sm:px-3 rounded-lg text-xs sm:text-sm font-medium ${app.applicationStatus === "accepted"
                                            ? "bg-green-100 text-green-600"
                                            : app.applicationStatus === "rejected"
                                                ? "bg-red-100 text-red-600"
                                                : "bg-yellow-100 text-yellow-600"
                                        }`}
                                >
                                    {app.applicationStatus === "pending" ? "Pending" : app.applicationStatus}
                                </span>

                                {/* View Details Icon */}
                                <div className="flex items-center gap-1 text-blue-500 group-hover:text-blue-600 text-xs sm:text-sm font-medium">
                                    <Eye className="w-4 h-4" />
                                    View
                                </div>
                            </div>
                        </div>
                    ))}
=======
              </div>
            </div>

            {/* Details Box */}
            <div className="text-start py-4 shadow-sm rounded-md mb-4 px-2 space-y-3">
              <p className="text-gray-700 flex items-start gap-2 text-sm sm:text-base">
                <FileText className="w-5 h-5 text-gray-400 mt-0.5" />
                <span>{selectedApp.message || "No message"}</span>
              </p>

              <p className="text-gray-700 flex items-center gap-2 text-sm sm:text-base">
                <Briefcase className="w-5 h-5 text-gray-400" />
                <span>₱{selectedApp.proposedRate}</span>
              </p>

              {selectedApp.estimatedDuration && (
                <p className="text-gray-700 flex items-center gap-2 text-sm sm:text-base">
                  <Clock className="w-5 h-5 text-gray-400" />
                  <span>
                    {selectedApp.estimatedDuration?.value}{" "}
                    {selectedApp.estimatedDuration?.unit}
                  </span>
                </p>
              )}
            </div>

            {/* Applied Date */}
            <p className="text-gray-500 text-xs sm:text-sm mb-4 text-start">
              <Clock className="w-3 h-3 inline mr-1" />
              Applied at:{" "}
              {selectedApp.appliedAt
                ? new Date(selectedApp.appliedAt).toLocaleString()
                : "N/A"}
            </p>

            {/* Client actions */}
            {userType === "client" &&
              selectedApp.applicationStatus === "pending" && (
                <div className="flex flex-col sm:flex-row gap-2 mt-3 justify-end">
                  <button
                    onClick={() => handleResponse(selectedApp._id, "accept")}
                    className="flex items-center gap-1 bg-green-500 text-white px-3 py-2 rounded-lg hover:bg-green-600 cursor-pointer text-sm"
                  >
                    <CheckCircle className="w-4 h-4" /> Accept Directly
                  </button>
                  <button
                    onClick={() => handleStartDiscussion(selectedApp._id)}
                    className="flex items-center gap-1 bg-blue-500 text-white px-3 py-2 rounded-lg hover:bg-blue-600 cursor-pointer text-sm"
                  >
                    <MessageCircle className="w-4 h-4" /> Start Discussion
                  </button>
                  <button
                    onClick={() => handleResponse(selectedApp._id, "reject")}
                    className="flex items-center gap-1 bg-red-500 text-white px-3 py-2 rounded-lg hover:bg-red-600 cursor-pointer text-sm"
                  >
                    <XCircle className="w-4 h-4" /> Reject
                  </button>
                </div>
              )}

            {/* Discussion phase actions */}
            {selectedApp.applicationStatus === "in_discussion" && (
              <div className="bg-blue-50 border border-blue-200 rounded-lg p-4 mt-4">
                <div className="flex items-center gap-2 mb-3">
                  <Users className="w-5 h-5 text-blue-600" />
                  <h3 className="font-semibold text-blue-800">
                    Discussion Phase
                  </h3>
                </div>
                <p className="text-sm text-blue-700 mb-3">
                  You can now message each other to discuss the project details
                  and validate if this is legitimate.
                </p>
                <div className="flex flex-col sm:flex-row gap-2">
                  <button
                    onClick={() => handleAgreement(selectedApp._id, true)}
                    className="flex items-center gap-1 bg-green-500 text-white px-3 py-2 rounded-lg hover:bg-green-600 cursor-pointer text-sm"
                  >
                    <ThumbsUp className="w-4 h-4" /> I Agree to Proceed
                  </button>
                  <button
                    onClick={() => handleAgreement(selectedApp._id, false)}
                    className="flex items-center gap-1 bg-gray-500 text-white px-3 py-2 rounded-lg hover:bg-gray-600 cursor-pointer text-sm"
                  >
                    <ThumbsDown className="w-4 h-4" /> I Don't Agree
                  </button>
>>>>>>> 04d46700
                </div>
              </div>
            )}

<<<<<<< HEAD
            {/* ✅ Modal for Full Details */}
            {selectedApp && (
                <div className="fixed inset-0 bg-[#f4f6f6] bg-opacity-40 flex items-center justify-center z-50 px-3">
                    <div className="bg-white rounded-2xl shadow-lg p-5 sm:p-6 w-full max-w-md sm:max-w-lg relative">
                        <button
                            onClick={() => setSelectedApp(null)}
                            className="absolute top-3 right-3 text-gray-500 hover:text-gray-700 cursor-pointer"
                        >
                            <X className="w-5 h-5" />
                        </button>

                        <h2 className="text-lg sm:text-xl font-bold text-gray-800 mb-4">
                            Application Details
                        </h2>

                        {/* User Info */}
                        <div className="flex items-center gap-3 sm:gap-4 mb-4">
                            <img
                                src={
                                    userType === "worker"
                                        ? selectedApp.clientId?.profilePicture?.url ||
                                        "https://upload.wikimedia.org/wikipedia/commons/8/89/Portrait_Placeholder.png"
                                        : selectedApp.workerId?.profilePicture?.url ||
                                        "https://upload.wikimedia.org/wikipedia/commons/8/89/Portrait_Placeholder.png"
                                }
                                alt="Avatar"
                                className="w-14 h-14 sm:w-16 sm:h-16 rounded-full border object-cover"
                            />
                            <div>
                                <p className="font-semibold text-gray-800 text-sm sm:text-base">
                                    {userType === "worker"
                                        ? `${selectedApp.clientId?.firstName} ${selectedApp.clientId?.lastName}`
                                        : `${selectedApp.workerId?.firstName} ${selectedApp.workerId?.lastName}`}
                                </p>
                                <p className="text-xs sm:text-sm text-gray-600">
                                    Status:{" "}
                                    <span
                                        className={`font-medium ${selectedApp.applicationStatus === "accepted"
                                                ? "text-green-600"
                                                : selectedApp.applicationStatus === "rejected"
                                                    ? "text-red-600"
                                                    : "text-yellow-600"
                                            }`}
                                    >
                                        {selectedApp.applicationStatus}
                                    </span>
                                </p>
                            </div>
                        </div>

                        {/* Details Box */}
                        <div className="text-start py-4 shadow-sm rounded-md mb-4 px-2 space-y-3">
                            <p className="text-gray-700 flex items-start gap-2 text-sm sm:text-base">
                                <FileText className="w-5 h-5 text-gray-400 mt-0.5" />
                                <span>{selectedApp.message || "No cover letter"}</span>
                            </p>

                            <p className="text-gray-700 flex items-center gap-2 text-sm sm:text-base">
                                <Briefcase className="w-5 h-5 text-gray-400" />
                                <span>₱{selectedApp.proposedRate}</span>
                            </p>

                            {/* <p className="text-gray-700 flex items-center gap-2 text-sm sm:text-base">
                                <Clock className="w-5 h-5 text-gray-400" />
                                <span>
                                    {selectedApp.estimatedDuration?.value}{" "}
                                    {selectedApp.estimatedDuration?.unit}
                                </span>
                            </p> */}
                        </div>

                        {/* Applied Date */}
                        <p className="text-gray-500 text-xs sm:text-sm mb-4 text-start">
                            <Clock className="w-3 h-3 inline mr-1" />
                            Applied at:{" "}
                            {selectedApp.appliedAt
                                ? new Date(selectedApp.appliedAt).toLocaleString()
                                : "N/A"}
                        </p>
=======
            {/* Agreement status display */}
            {(selectedApp.applicationStatus === "client_agreed" ||
              selectedApp.applicationStatus === "worker_agreed") && (
              <div className="bg-yellow-50 border border-yellow-200 rounded-lg p-4 mt-4">
                <div className="flex items-center gap-2 mb-2">
                  <Clock className="w-5 h-5 text-yellow-600" />
                  <h3 className="font-semibold text-yellow-800">
                    Waiting for Agreement
                  </h3>
                </div>
                <p className="text-sm text-yellow-700 mb-3">
                  {selectedApp.applicationStatus === "client_agreed"
                    ? "Client has agreed. Waiting for worker to agree."
                    : "Worker has agreed. Waiting for client to agree."}
                </p>
                {((userType === "client" &&
                  selectedApp.applicationStatus === "worker_agreed") ||
                  (userType === "worker" &&
                    selectedApp.applicationStatus === "client_agreed")) && (
                  <div className="flex flex-col sm:flex-row gap-2">
                    <button
                      onClick={() => handleAgreement(selectedApp._id, true)}
                      className="flex items-center gap-1 bg-green-500 text-white px-3 py-2 rounded-lg hover:bg-green-600 cursor-pointer text-sm"
                    >
                      <ThumbsUp className="w-4 h-4" /> I Agree Too!
                    </button>
                    <button
                      onClick={() => handleAgreement(selectedApp._id, false)}
                      className="flex items-center gap-1 bg-gray-500 text-white px-3 py-2 rounded-lg hover:bg-gray-600 cursor-pointer text-sm"
                    >
                      <ThumbsDown className="w-4 h-4" /> I Don't Agree
                    </button>
                  </div>
                )}
              </div>
            )}
>>>>>>> 04d46700

            {/* Success state */}
            {selectedApp.applicationStatus === "accepted" && (
              <div className="bg-green-50 border border-green-200 rounded-lg p-4 mt-4">
                <div className="flex items-center gap-2">
                  <CheckCircle className="w-5 h-5 text-green-600" />
                  <h3 className="font-semibold text-green-800">
                    Contract Created!
                  </h3>
                </div>
                <p className="text-sm text-green-700 mt-1">
                  Both parties have agreed. A work contract has been created and
                  the work can begin.
                </p>
              </div>
            )}
          </div>
        </div>
      )}

      {/* ✅ Modal for Invitation Details */}
      {selectedInvitation && (
        <div className="fixed inset-0 bg-[#f4f6f6] bg-opacity-40 flex items-center justify-center z-50 px-3">
          <div className="bg-white rounded-2xl shadow-lg p-5 sm:p-6 w-full max-w-md sm:max-w-lg relative">
            <button
              onClick={() => setSelectedInvitation(null)}
              className="absolute top-3 right-3 text-gray-500 hover:text-gray-700 cursor-pointer"
            >
              <X className="w-5 h-5" />
            </button>

            <h2 className="text-lg sm:text-xl font-bold text-gray-800 mb-4">
              Invitation Details
            </h2>

            {/* User Info */}
            <div className="flex items-center gap-3 sm:gap-4 mb-4">
              <img
                src={
                  userType === "worker"
                    ? selectedInvitation.clientId?.profilePicture?.url ||
                      "https://upload.wikimedia.org/wikipedia/commons/8/89/Portrait_Placeholder.png"
                    : selectedInvitation.workerId?.profilePicture?.url ||
                      "https://upload.wikimedia.org/wikipedia/commons/8/89/Portrait_Placeholder.png"
                }
                alt="Profile"
                className="w-12 h-12 sm:w-16 sm:h-16 rounded-full object-cover border"
              />
              <div>
                <h3 className="font-semibold text-gray-800 text-sm sm:text-base">
                  {userType === "worker"
                    ? `${selectedInvitation.clientId?.firstName || ""} ${
                        selectedInvitation.clientId?.lastName || ""
                      }`
                    : `${selectedInvitation.workerId?.firstName || ""} ${
                        selectedInvitation.workerId?.lastName || ""
                      }`}
                </h3>
                <p className="text-xs sm:text-sm text-gray-600">
                  {userType === "worker" ? "Client" : "Worker"}
                </p>
              </div>
            </div>

            {/* Job Info */}
            <div className="mb-4">
              <h4 className="font-medium text-gray-800 text-sm mb-1">Job:</h4>
              <p className="text-xs sm:text-sm text-gray-600">
                {selectedInvitation.jobId?.description || "No job description"}
              </p>
            </div>

            {/* Proposed Rate */}
            <div className="mb-4">
              <h4 className="font-medium text-gray-800 text-sm mb-1">
                Proposed Rate:
              </h4>
              <p className="text-lg font-semibold text-green-600">
                ${selectedInvitation.proposedRate}
              </p>
            </div>

            {/* Invitation Description */}
            <div className="mb-4">
              <h4 className="font-medium text-gray-800 text-sm mb-1">
                Message:
              </h4>
              <p className="text-xs sm:text-sm text-gray-600 bg-gray-50 p-3 rounded-lg">
                {selectedInvitation.description || "No message provided"}
              </p>
            </div>

            {/* Status */}
            <div className="mb-6">
              <h4 className="font-medium text-gray-800 text-sm mb-1">
                Status:
              </h4>
              <span
                className={`px-3 py-1 rounded-full text-sm font-medium ${
                  selectedInvitation.invitationStatus === "pending"
                    ? "bg-yellow-100 text-yellow-800"
                    : selectedInvitation.invitationStatus === "accepted" ||
                      selectedInvitation.invitationStatus === "both_agreed"
                    ? "bg-green-100 text-green-800"
                    : selectedInvitation.invitationStatus === "rejected"
                    ? "bg-red-100 text-red-800"
                    : selectedInvitation.invitationStatus === "in_discussion" ||
                      selectedInvitation.invitationStatus === "client_agreed" ||
                      selectedInvitation.invitationStatus === "worker_agreed"
                    ? "bg-blue-100 text-blue-800"
                    : "bg-gray-100 text-gray-800"
                }`}
              >
                {selectedInvitation.invitationStatus === "pending"
                  ? "Pending"
                  : selectedInvitation.invitationStatus === "in_discussion"
                  ? "In Discussion"
                  : selectedInvitation.invitationStatus === "client_agreed"
                  ? "Client Agreed"
                  : selectedInvitation.invitationStatus === "worker_agreed"
                  ? "Worker Agreed"
                  : selectedInvitation.invitationStatus === "both_agreed"
                  ? "Both Agreed"
                  : selectedInvitation.invitationStatus === "accepted"
                  ? "Accepted"
                  : selectedInvitation.invitationStatus === "rejected"
                  ? "Rejected"
                  : selectedInvitation.invitationStatus}
              </span>
            </div>

            {/* Action Buttons */}
            {userType === "worker" &&
              selectedInvitation.invitationStatus === "pending" && (
                <div className="flex flex-col sm:flex-row gap-2 sm:gap-3 mb-4">
                  <button
                    onClick={() =>
                      handleInvitationResponse(selectedInvitation._id, "accept")
                    }
                    className="flex-1 bg-green-500 text-white px-4 py-2 rounded-lg hover:bg-green-600 transition-colors font-medium text-sm flex items-center justify-center gap-2"
                  >
                    <CheckCircle className="w-4 h-4" />
                    Accept
                  </button>
                  <button
                    onClick={() =>
                      handleStartInvitationDiscussion(selectedInvitation._id)
                    }
                    className="flex-1 bg-blue-500 text-white px-4 py-2 rounded-lg hover:bg-blue-600 transition-colors font-medium text-sm flex items-center justify-center gap-2"
                  >
                    <MessageCircle className="w-4 h-4" />
                    Discuss
                  </button>
                  <button
                    onClick={() =>
                      handleInvitationResponse(selectedInvitation._id, "reject")
                    }
                    className="flex-1 bg-red-500 text-white px-4 py-2 rounded-lg hover:bg-red-600 transition-colors font-medium text-sm flex items-center justify-center gap-2"
                  >
                    <XCircle className="w-4 h-4" />
                    Reject
                  </button>
                </div>
              )}

            {/* Agreement Buttons for Discussion Phase */}
            {selectedInvitation.invitationStatus === "in_discussion" && (
              <div className="flex flex-col sm:flex-row gap-2 sm:gap-3 mb-4">
                <button
                  onClick={() =>
                    handleInvitationAgreement(selectedInvitation._id, true)
                  }
                  className="flex-1 bg-green-500 text-white px-4 py-2 rounded-lg hover:bg-green-600 transition-colors font-medium text-sm flex items-center justify-center gap-2"
                >
                  <ThumbsUp className="w-4 h-4" />
                  Agree
                </button>
                <button
                  onClick={() =>
                    handleInvitationAgreement(selectedInvitation._id, false)
                  }
                  className="flex-1 bg-red-500 text-white px-4 py-2 rounded-lg hover:bg-red-600 transition-colors font-medium text-sm flex items-center justify-center gap-2"
                >
                  <ThumbsDown className="w-4 h-4" />
                  Disagree
                </button>
              </div>
            )}

            {/* Agreement Status Messages */}
            {(selectedInvitation.invitationStatus === "client_agreed" ||
              selectedInvitation.invitationStatus === "worker_agreed") && (
              <div className="bg-blue-50 border border-blue-200 rounded-lg p-3 mb-4">
                <p className="text-blue-800 text-sm font-medium">
                  {selectedInvitation.invitationStatus === "client_agreed"
                    ? "Client has agreed. Waiting for worker to agree."
                    : "Worker has agreed. Waiting for client to agree."}
                </p>
              </div>
            )}

            {/* Client Agreement Buttons */}
            {userType === "client" &&
              (selectedInvitation.invitationStatus === "in_discussion" ||
                selectedInvitation.invitationStatus === "worker_agreed" ||
                (selectedInvitation.invitationStatus === "client_agreed" &&
                  userType === "client")) && (
                <div className="mb-4">
                  <div className="flex flex-col sm:flex-row gap-2 sm:gap-3">
                    <button
                      onClick={() =>
                        handleInvitationAgreement(selectedInvitation._id, true)
                      }
                      className="flex-1 bg-green-500 text-white px-4 py-2 rounded-lg hover:bg-green-600 transition-colors font-medium text-sm flex items-center justify-center gap-2"
                    >
                      <ThumbsUp className="w-4 h-4" />
                      Agree to Terms
                    </button>
                    <button
                      onClick={() =>
                        handleInvitationAgreement(selectedInvitation._id, false)
                      }
                      className="flex-1 bg-red-500 text-white px-4 py-2 rounded-lg hover:bg-red-600 transition-colors font-medium text-sm flex items-center justify-center gap-2"
                    >
                      <ThumbsDown className="w-4 h-4" />
                      Decline Terms
                    </button>
                  </div>
                </div>
              )}

            {/* Worker Agreement Buttons */}
            {userType === "worker" &&
              (selectedInvitation.invitationStatus === "in_discussion" ||
                selectedInvitation.invitationStatus === "client_agreed" ||
                (selectedInvitation.invitationStatus === "worker_agreed" &&
                  userType === "worker")) && (
                <div className="mb-4">
                  <div className="flex flex-col sm:flex-row gap-2 sm:gap-3">
                    <button
                      onClick={() =>
                        handleInvitationAgreement(selectedInvitation._id, true)
                      }
                      className="flex-1 bg-green-500 text-white px-4 py-2 rounded-lg hover:bg-green-600 transition-colors font-medium text-sm flex items-center justify-center gap-2"
                    >
                      <ThumbsUp className="w-4 h-4" />
                      Agree to Terms
                    </button>
                    <button
                      onClick={() =>
                        handleInvitationAgreement(selectedInvitation._id, false)
                      }
                      className="flex-1 bg-red-500 text-white px-4 py-2 rounded-lg hover:bg-red-600 transition-colors font-medium text-sm flex items-center justify-center gap-2"
                    >
                      <ThumbsDown className="w-4 h-4" />
                      Decline Terms
                    </button>
                  </div>
                </div>
              )}

            {/* Status Messages */}
            {(selectedInvitation.invitationStatus === "accepted" ||
              selectedInvitation.invitationStatus === "both_agreed") && (
              <div className="bg-green-50 border border-green-200 rounded-lg p-3 mb-4">
                <p className="text-green-800 text-sm font-medium">
                  ✅{" "}
                  {selectedInvitation.invitationStatus === "both_agreed"
                    ? "Both parties agreed! Work contract has been created."
                    : "Invitation accepted! Work can now begin."}
                </p>
              </div>
            )}

            {selectedInvitation.invitationStatus === "rejected" && (
              <div className="bg-red-50 border border-red-200 rounded-lg p-3 mb-4">
                <p className="text-red-800 text-sm font-medium">
                  ❌ Invitation was rejected.
                </p>
              </div>
            )}
          </div>
        </div>
      )}
    </div>
  );
};

export default ApplicationsPage;<|MERGE_RESOLUTION|>--- conflicted
+++ resolved
@@ -41,16 +41,18 @@
   const [selectedInvitation, setSelectedInvitation] = useState(null);
   const [activeTab, setActiveTab] = useState("applications");
 
-  useEffect(() => {
-    const fetchData = async () => {
-      try {
-        const res = await checkAuth();
-        if (!res?.data?.success) {
-          setError("Not authenticated");
-          return;
-        }
-
-<<<<<<< HEAD
+    useEffect(() => {
+        const fetchApplications = async () => {
+            try {
+                const res = await checkAuth();
+                if (!res?.data?.success) {
+                    setError("Not authenticated");
+                    return;
+                }
+
+                const user = res.data.data;
+                setUserType(user.userType);
+
                 let response;
                 if (user.userType === "worker") {
                     response = await getWorkerApplications();
@@ -65,7 +67,26 @@
                 setLoading(false);
             }
         };
-=======
+
+        fetchApplications();
+    }, []);
+
+    const handleResponse = async (applicationId, status) => {
+        try {
+            await respondToApplication(applicationId, { status });
+            setApplications((prev) =>
+                prev.map((app) =>
+                    app._id === applicationId ? { ...app, status } : app
+                )
+            );
+            if (selectedApp?._id === applicationId) {
+                setSelectedApp({ ...selectedApp, status });
+            }
+        } catch (err) {
+            console.error("❌ Response failed:", err);
+            alert(err.message || "Failed to respond to application");
+        }
+
         const user = res.data.data;
         setUserType(user.userType);
 
@@ -126,7 +147,6 @@
   const handleStartDiscussion = async (applicationId) => {
     try {
       const response = await startApplicationDiscussion(applicationId);
->>>>>>> 04d46700
 
       // Refresh applications
       const user = await checkAuth();
@@ -300,9 +320,193 @@
 
   if (loading) {
     return (
-      <div className="flex justify-center items-center h-64 mt-20">
-        <Loader className="w-6 h-6 animate-spin text-blue-500" />
-      </div>
+        <div className="p-4 sm:p-6 mt-24 max-w-5xl mx-auto">
+            <h1 className="text-xl sm:text-2xl font-bold text-gray-800 mb-6">
+                {userType === "worker" ? "My Job Applications" : "Applications Received"}
+            </h1>
+
+            {applications.length === 0 ? (
+                <p className="text-gray-500 text-center sm:text-left">
+                    {userType === "worker"
+                        ? "You have not applied to any jobs yet."
+                        : "No applications received yet."}
+                </p>
+            ) : (
+                <div className="grid gap-4 sm:gap-5">
+                    {applications.map((app) => (
+                        <div
+                            key={app._id}
+                            onClick={() => setSelectedApp(app)}
+                            className="bg-white shadow-md rounded-2xl p-4 sm:p-5 flex flex-col sm:flex-row justify-between items-start sm:items-center hover:shadow-lg transition-all duration-200 cursor-pointer group"
+                        >
+                            {/* LEFT SIDE INFO */}
+                            <div className="flex items-start sm:items-center gap-3 sm:gap-4 flex-1">
+                                <img
+                                    src={
+                                        userType === "worker"
+                                            ? app.clientId?.profilePicture?.url ||
+                                            "https://upload.wikimedia.org/wikipedia/commons/8/89/Portrait_Placeholder.png"
+                                            : app.workerId?.profilePicture?.url ||
+                                            "https://upload.wikimedia.org/wikipedia/commons/8/89/Portrait_Placeholder.png"
+                                    }
+                                    alt="Avatar"
+                                    className="w-12 h-12 sm:w-14 sm:h-14 rounded-full object-cover border"
+                                />
+
+                                <div>
+                                    {/* Worker or Client Name */}
+                                    <p className="font-semibold text-gray-800 flex items-center gap-2 text-sm sm:text-base">
+                                        <User className="w-4 h-4 text-blue-500" />
+                                        {userType === "worker"
+                                            ? `${app.clientId?.firstName || ""} ${app.clientId?.lastName || ""
+                                            }`
+                                            : `${app.workerId?.firstName || ""} ${app.workerId?.lastName || ""
+                                            }`}
+                                    </p>
+
+                                    {/* Job Title (for worker) */}
+                                    {userType === "worker" && (
+                                        <p className="text-xs sm:text-sm text-gray-600 flex items-center truncate gap-2 mt-1 ">
+                                            <Briefcase className="w-4 h-4" />
+                                            {app.jobId?.description?.substring(0, 49) || "Job"}
+                                        </p>
+                                    )}
+
+                                    {/* Cover Letter (preview only) */}
+                                    <p className="text-xs sm:text-sm text-gray-500 flex items-center gap-2 mt-1">
+                                        <FileText className="w-4 h-4" />
+                                        {app.message?.substring(0, 40) || "No cover letter"}...
+                                    </p>
+                                </div>
+                            </div>
+
+                            {/* RIGHT SIDE - STATUS / VIEW */}
+                            <div className="flex items-center gap-2 sm:gap-3 mt-3 sm:mt-0">
+                                {/* Status Badge */}
+                                <span
+                                    className={`px-2 py-1 sm:px-3 rounded-lg text-xs sm:text-sm font-medium ${app.applicationStatus === "accepted"
+                                            ? "bg-green-100 text-green-600"
+                                            : app.applicationStatus === "rejected"
+                                                ? "bg-red-100 text-red-600"
+                                                : "bg-yellow-100 text-yellow-600"
+                                        }`}
+                                >
+                                    {app.applicationStatus === "pending" ? "Pending" : app.applicationStatus}
+                                </span>
+
+                                {/* View Details Icon */}
+                                <div className="flex items-center gap-1 text-blue-500 group-hover:text-blue-600 text-xs sm:text-sm font-medium">
+                                    <Eye className="w-4 h-4" />
+                                    View
+                                </div>
+                            </div>
+                        </div>
+                    ))}
+                </div>
+            )}
+
+            {/* ✅ Modal for Full Details */}
+            {selectedApp && (
+                <div className="fixed inset-0 bg-[#f4f6f6] bg-opacity-40 flex items-center justify-center z-50 px-3">
+                    <div className="bg-white rounded-2xl shadow-lg p-5 sm:p-6 w-full max-w-md sm:max-w-lg relative">
+                        <button
+                            onClick={() => setSelectedApp(null)}
+                            className="absolute top-3 right-3 text-gray-500 hover:text-gray-700 cursor-pointer"
+                        >
+                            <X className="w-5 h-5" />
+                        </button>
+
+                        <h2 className="text-lg sm:text-xl font-bold text-gray-800 mb-4">
+                            Application Details
+                        </h2>
+
+                        {/* User Info */}
+                        <div className="flex items-center gap-3 sm:gap-4 mb-4">
+                            <img
+                                src={
+                                    userType === "worker"
+                                        ? selectedApp.clientId?.profilePicture?.url ||
+                                        "https://upload.wikimedia.org/wikipedia/commons/8/89/Portrait_Placeholder.png"
+                                        : selectedApp.workerId?.profilePicture?.url ||
+                                        "https://upload.wikimedia.org/wikipedia/commons/8/89/Portrait_Placeholder.png"
+                                }
+                                alt="Avatar"
+                                className="w-14 h-14 sm:w-16 sm:h-16 rounded-full border object-cover"
+                            />
+                            <div>
+                                <p className="font-semibold text-gray-800 text-sm sm:text-base">
+                                    {userType === "worker"
+                                        ? `${selectedApp.clientId?.firstName} ${selectedApp.clientId?.lastName}`
+                                        : `${selectedApp.workerId?.firstName} ${selectedApp.workerId?.lastName}`}
+                                </p>
+                                <p className="text-xs sm:text-sm text-gray-600">
+                                    Status:{" "}
+                                    <span
+                                        className={`font-medium ${selectedApp.applicationStatus === "accepted"
+                                                ? "text-green-600"
+                                                : selectedApp.applicationStatus === "rejected"
+                                                    ? "text-red-600"
+                                                    : "text-yellow-600"
+                                            }`}
+                                    >
+                                        {selectedApp.applicationStatus}
+                                    </span>
+                                </p>
+                            </div>
+                        </div>
+
+                        {/* Details Box */}
+                        <div className="text-start py-4 shadow-sm rounded-md mb-4 px-2 space-y-3">
+                            <p className="text-gray-700 flex items-start gap-2 text-sm sm:text-base">
+                                <FileText className="w-5 h-5 text-gray-400 mt-0.5" />
+                                <span>{selectedApp.message || "No cover letter"}</span>
+                            </p>
+
+                            <p className="text-gray-700 flex items-center gap-2 text-sm sm:text-base">
+                                <Briefcase className="w-5 h-5 text-gray-400" />
+                                <span>₱{selectedApp.proposedRate}</span>
+                            </p>
+
+                            {/* <p className="text-gray-700 flex items-center gap-2 text-sm sm:text-base">
+                                <Clock className="w-5 h-5 text-gray-400" />
+                                <span>
+                                    {selectedApp.estimatedDuration?.value}{" "}
+                                    {selectedApp.estimatedDuration?.unit}
+                                </span>
+                            </p> */}
+                        </div>
+
+                        {/* Applied Date */}
+                        <p className="text-gray-500 text-xs sm:text-sm mb-4 text-start">
+                            <Clock className="w-3 h-3 inline mr-1" />
+                            Applied at:{" "}
+                            {selectedApp.appliedAt
+                                ? new Date(selectedApp.appliedAt).toLocaleString()
+                                : "N/A"}
+                        </p>
+
+                        {/* Client actions */}
+                        {userType === "client" && selectedApp.status === "pending" && (
+                            <div className="flex flex-col sm:flex-row gap-2 mt-3 justify-end">
+                                <button
+                                    onClick={() => handleResponse(selectedApp._id, "accepted")}
+                                    className="flex items-center gap-1 bg-[#55b3f3] text-white px-3 py-2 rounded-lg hover:bg-sky-600 cursor-pointer text-sm"
+                                >
+                                    <CheckCircle className="w-4 h-4" /> Accept
+                                </button>
+                                <button
+                                    onClick={() => handleResponse(selectedApp._id, "rejected")}
+                                    className="flex items-center gap-1 bg-red-500 text-white px-3 py-2 rounded-lg hover:bg-red-600 cursor-pointer text-sm"
+                                >
+                                    <XCircle className="w-4 h-4" /> Reject
+                                </button>
+                            </div>
+                        )}
+                    </div>
+                </div>
+            )}
+        </div>
+
     );
   }
 
@@ -624,79 +828,6 @@
                       : selectedApp.applicationStatus}
                   </span>
                 </p>
-<<<<<<< HEAD
-            ) : (
-                <div className="grid gap-4 sm:gap-5">
-                    {applications.map((app) => (
-                        <div
-                            key={app._id}
-                            onClick={() => setSelectedApp(app)}
-                            className="bg-white shadow-md rounded-2xl p-4 sm:p-5 flex flex-col sm:flex-row justify-between items-start sm:items-center hover:shadow-lg transition-all duration-200 cursor-pointer group"
-                        >
-                            {/* LEFT SIDE INFO */}
-                            <div className="flex items-start sm:items-center gap-3 sm:gap-4 flex-1">
-                                <img
-                                    src={
-                                        userType === "worker"
-                                            ? app.clientId?.profilePicture?.url ||
-                                            "https://upload.wikimedia.org/wikipedia/commons/8/89/Portrait_Placeholder.png"
-                                            : app.workerId?.profilePicture?.url ||
-                                            "https://upload.wikimedia.org/wikipedia/commons/8/89/Portrait_Placeholder.png"
-                                    }
-                                    alt="Avatar"
-                                    className="w-12 h-12 sm:w-14 sm:h-14 rounded-full object-cover border"
-                                />
-
-                                <div>
-                                    {/* Worker or Client Name */}
-                                    <p className="font-semibold text-gray-800 flex items-center gap-2 text-sm sm:text-base">
-                                        <User className="w-4 h-4 text-blue-500" />
-                                        {userType === "worker"
-                                            ? `${app.clientId?.firstName || ""} ${app.clientId?.lastName || ""
-                                            }`
-                                            : `${app.workerId?.firstName || ""} ${app.workerId?.lastName || ""
-                                            }`}
-                                    </p>
-
-                                    {/* Job Title (for worker) */}
-                                    {userType === "worker" && (
-                                        <p className="text-xs sm:text-sm text-gray-600 flex items-center truncate gap-2 mt-1 ">
-                                            <Briefcase className="w-4 h-4" />
-                                            {app.jobId?.description?.substring(0, 49) || "Job"}
-                                        </p>
-                                    )}
-
-                                    {/* Cover Letter (preview only) */}
-                                    <p className="text-xs sm:text-sm text-gray-500 flex items-center gap-2 mt-1">
-                                        <FileText className="w-4 h-4" />
-                                        {app.message?.substring(0, 40) || "No cover letter"}...
-                                    </p>
-                                </div>
-                            </div>
-
-                            {/* RIGHT SIDE - STATUS / VIEW */}
-                            <div className="flex items-center gap-2 sm:gap-3 mt-3 sm:mt-0">
-                                {/* Status Badge */}
-                                <span
-                                    className={`px-2 py-1 sm:px-3 rounded-lg text-xs sm:text-sm font-medium ${app.applicationStatus === "accepted"
-                                            ? "bg-green-100 text-green-600"
-                                            : app.applicationStatus === "rejected"
-                                                ? "bg-red-100 text-red-600"
-                                                : "bg-yellow-100 text-yellow-600"
-                                        }`}
-                                >
-                                    {app.applicationStatus === "pending" ? "Pending" : app.applicationStatus}
-                                </span>
-
-                                {/* View Details Icon */}
-                                <div className="flex items-center gap-1 text-blue-500 group-hover:text-blue-600 text-xs sm:text-sm font-medium">
-                                    <Eye className="w-4 h-4" />
-                                    View
-                                </div>
-                            </div>
-                        </div>
-                    ))}
-=======
               </div>
             </div>
 
@@ -783,92 +914,10 @@
                   >
                     <ThumbsDown className="w-4 h-4" /> I Don't Agree
                   </button>
->>>>>>> 04d46700
                 </div>
               </div>
             )}
 
-<<<<<<< HEAD
-            {/* ✅ Modal for Full Details */}
-            {selectedApp && (
-                <div className="fixed inset-0 bg-[#f4f6f6] bg-opacity-40 flex items-center justify-center z-50 px-3">
-                    <div className="bg-white rounded-2xl shadow-lg p-5 sm:p-6 w-full max-w-md sm:max-w-lg relative">
-                        <button
-                            onClick={() => setSelectedApp(null)}
-                            className="absolute top-3 right-3 text-gray-500 hover:text-gray-700 cursor-pointer"
-                        >
-                            <X className="w-5 h-5" />
-                        </button>
-
-                        <h2 className="text-lg sm:text-xl font-bold text-gray-800 mb-4">
-                            Application Details
-                        </h2>
-
-                        {/* User Info */}
-                        <div className="flex items-center gap-3 sm:gap-4 mb-4">
-                            <img
-                                src={
-                                    userType === "worker"
-                                        ? selectedApp.clientId?.profilePicture?.url ||
-                                        "https://upload.wikimedia.org/wikipedia/commons/8/89/Portrait_Placeholder.png"
-                                        : selectedApp.workerId?.profilePicture?.url ||
-                                        "https://upload.wikimedia.org/wikipedia/commons/8/89/Portrait_Placeholder.png"
-                                }
-                                alt="Avatar"
-                                className="w-14 h-14 sm:w-16 sm:h-16 rounded-full border object-cover"
-                            />
-                            <div>
-                                <p className="font-semibold text-gray-800 text-sm sm:text-base">
-                                    {userType === "worker"
-                                        ? `${selectedApp.clientId?.firstName} ${selectedApp.clientId?.lastName}`
-                                        : `${selectedApp.workerId?.firstName} ${selectedApp.workerId?.lastName}`}
-                                </p>
-                                <p className="text-xs sm:text-sm text-gray-600">
-                                    Status:{" "}
-                                    <span
-                                        className={`font-medium ${selectedApp.applicationStatus === "accepted"
-                                                ? "text-green-600"
-                                                : selectedApp.applicationStatus === "rejected"
-                                                    ? "text-red-600"
-                                                    : "text-yellow-600"
-                                            }`}
-                                    >
-                                        {selectedApp.applicationStatus}
-                                    </span>
-                                </p>
-                            </div>
-                        </div>
-
-                        {/* Details Box */}
-                        <div className="text-start py-4 shadow-sm rounded-md mb-4 px-2 space-y-3">
-                            <p className="text-gray-700 flex items-start gap-2 text-sm sm:text-base">
-                                <FileText className="w-5 h-5 text-gray-400 mt-0.5" />
-                                <span>{selectedApp.message || "No cover letter"}</span>
-                            </p>
-
-                            <p className="text-gray-700 flex items-center gap-2 text-sm sm:text-base">
-                                <Briefcase className="w-5 h-5 text-gray-400" />
-                                <span>₱{selectedApp.proposedRate}</span>
-                            </p>
-
-                            {/* <p className="text-gray-700 flex items-center gap-2 text-sm sm:text-base">
-                                <Clock className="w-5 h-5 text-gray-400" />
-                                <span>
-                                    {selectedApp.estimatedDuration?.value}{" "}
-                                    {selectedApp.estimatedDuration?.unit}
-                                </span>
-                            </p> */}
-                        </div>
-
-                        {/* Applied Date */}
-                        <p className="text-gray-500 text-xs sm:text-sm mb-4 text-start">
-                            <Clock className="w-3 h-3 inline mr-1" />
-                            Applied at:{" "}
-                            {selectedApp.appliedAt
-                                ? new Date(selectedApp.appliedAt).toLocaleString()
-                                : "N/A"}
-                        </p>
-=======
             {/* Agreement status display */}
             {(selectedApp.applicationStatus === "client_agreed" ||
               selectedApp.applicationStatus === "worker_agreed") && (
@@ -905,7 +954,6 @@
                 )}
               </div>
             )}
->>>>>>> 04d46700
 
             {/* Success state */}
             {selectedApp.applicationStatus === "accepted" && (
