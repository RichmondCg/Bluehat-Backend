--- conflicted
+++ resolved
@@ -1,13 +1,8 @@
 import axios from "axios";
 
 const API = axios.create({
-<<<<<<< HEAD
   baseURL: "http://localhost:5000/applications", 
   withCredentials: true, 
-=======
-  baseURL: "http://localhost:5000/applications",
-  withCredentials: true,
->>>>>>> 04d46700
 });
 
 // ==================== JOB APPLICATION API ====================
@@ -45,33 +40,7 @@
 // Respond to job application (Client accepts/rejects or starts discussion)
 export const respondToApplication = async (applicationId, responseData) => {
   try {
-<<<<<<< HEAD
     const response = await API.patch(`/respond/${applicationId}/respond`, responseData);
-=======
-    const response = await API.patch(`/${applicationId}/respond`, responseData);
-    return response.data;
-  } catch (error) {
-    throw error.response?.data || { success: false, message: "Network error" };
-  }
-};
-
-// ==================== NEW AGREEMENT FLOW API ====================
-
-// Start discussion phase for application (Client only)
-export const startApplicationDiscussion = async (applicationId) => {
-  try {
-    const response = await API.patch(`/${applicationId}/start-discussion`);
-    return response.data;
-  } catch (error) {
-    throw error.response?.data || { success: false, message: "Network error" };
-  }
-};
-
-// Mark agreement status for application (Both client and worker)
-export const markApplicationAgreement = async (applicationId, agreed) => {
-  try {
-    const response = await API.patch(`/${applicationId}/agreement`, { agreed });
->>>>>>> 04d46700
     return response.data;
   } catch (error) {
     throw error.response?.data || { success: false, message: "Network error" };
